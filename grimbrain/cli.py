from __future__ import annotations

<<<<<<< HEAD
import os
from functools import partial
from pathlib import Path

from rich import box
import typer
import typer.rich_utils as tru

tru.Panel = partial(tru.Panel, box=box.ASCII)
=======
from pathlib import Path

import typer
>>>>>>> aa547f3b

app = typer.Typer(no_args_is_help=True)


@app.callback()
def main() -> None:
<<<<<<< HEAD
    """Grimbrain - solo D&D 5e engine (local-first)."""
=======
    """Grimbrain — solo D&D 5e engine (local-first)."""
>>>>>>> aa547f3b


@app.command()
def play(
    pc: Path = typer.Option(..., exists=True, help="PC file (json)"),
    encounter: str = typer.Option(..., help="Encounter id (e.g., 'goblin')"),
    packs: str = typer.Option("srd", help="Comma-separated pack ids"),
    seed: int = typer.Option(1, help="Deterministic RNG seed"),
    md_out: Path | None = typer.Option(None, help="Markdown log output"),
    json_out: Path | None = typer.Option(None, help="NDJSON sidecar output"),
    autosave: bool = typer.Option(False, help="Append turn summaries"),
    debug: bool = typer.Option(False, help="Verbose resolver logs"),
) -> None:
    """Run a single encounter using the engine."""
    # TODO: import and call your existing engine runner here.
    # Example:
    # from grimbrain.engine import run_encounter
    # result = run_encounter(pc, encounter, packs.split(','), seed, md_out, json_out, autosave, debug)
    # typer.Exit(code=result.returncode)
    typer.echo(f"[grimbrain] seed={seed} packs={packs} encounter={encounter}")


@app.command()
def content(
    reload: bool = typer.Option(
        False, "--reload", help="Rebuild content/rules indexes"
    ),
) -> None:
    if reload:
        # from grimbrain.content import rebuild_indexes
        # rebuild_indexes()
        typer.echo("Rebuilt content/rules indexes (stub)")


if __name__ == "__main__":
    app()<|MERGE_RESOLUTION|>--- conflicted
+++ resolved
@@ -1,6 +1,5 @@
 from __future__ import annotations
 
-<<<<<<< HEAD
 import os
 from functools import partial
 from pathlib import Path
@@ -10,24 +9,13 @@
 import typer.rich_utils as tru
 
 tru.Panel = partial(tru.Panel, box=box.ASCII)
-=======
-from pathlib import Path
-
-import typer
->>>>>>> aa547f3b
 
 app = typer.Typer(no_args_is_help=True)
 
-
 @app.callback()
 def main() -> None:
-<<<<<<< HEAD
     """Grimbrain - solo D&D 5e engine (local-first)."""
-=======
-    """Grimbrain — solo D&D 5e engine (local-first)."""
->>>>>>> aa547f3b
-
-
+    
 @app.command()
 def play(
     pc: Path = typer.Option(..., exists=True, help="PC file (json)"),
