--- conflicted
+++ resolved
@@ -244,15 +244,7 @@
 def _apply_style_from_context(
     state: CampaignState, ctx: typer.Context | None = None
 ) -> str | None:
-<<<<<<< HEAD
     ctx = _ensure_context(ctx)
-=======
-    if ctx is None and _typer_get_current_context is not None:
-        try:
-            ctx = _typer_get_current_context(silent=True)
-        except Exception:
-            ctx = None
->>>>>>> c2886804
     style = _style_from_context(ctx)
     if not style:
         style = _CURRENT_STYLE
@@ -298,18 +290,7 @@
     style: str = typer.Option(None, "--style", help="Narrative style: classic|grim|heroic"),
 ):
     global _CURRENT_STYLE
-<<<<<<< HEAD
     _store_style(style, ctx)
-=======
-    if ctx.obj is None:
-        ctx.obj = {}
-    if style is not None:
-        normalized = style.lower()
-        if normalized not in _VALID_STYLES:
-            raise typer.BadParameter("Style must be one of classic, grim, or heroic.")
-        ctx.obj["style"] = normalized
-        _CURRENT_STYLE = normalized
->>>>>>> c2886804
     if ctx.invoked_subcommand is None:
         if not load:
             typer.echo("--load is required to start the campaign loop")
@@ -479,7 +460,6 @@
 
 
 @app.command()
-<<<<<<< HEAD
 def status(
     ctx: typer.Context = None,
     load: str = typer.Option(..., "--load"),
@@ -487,9 +467,6 @@
         None, "--style", help="Narrative style: classic|grim|heroic"
     ),
 ):
-=======
-def status(ctx: typer.Context = None, load: str = typer.Option(..., "--load")):
->>>>>>> c2886804
     """
     Print day/time, location, encounter chance/clock, party HP, and a couple inventory counts.
     """
