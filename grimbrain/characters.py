--- conflicted
+++ resolved
@@ -186,11 +186,6 @@
 
 
 def save_pc(pc: PlayerCharacter, path: Path) -> None:
-<<<<<<< HEAD
-    data = pc.model_dump(by_alias=True)
-    # fix: turn sets into sorted lists
-    for k in ("save_proficiencies","skill_proficiencies","armor_proficiencies","weapon_proficiencies"):
-=======
     # Omit None fields so we don't write e.g. {"subclass": null}
     data = pc.model_dump(by_alias=True, exclude_none=True)
     # Ensure JSON-friendly collections for prof fields
@@ -200,7 +195,6 @@
         "armor_proficiencies",
         "weapon_proficiencies",
     ):
->>>>>>> d28b26b9
         if isinstance(data.get(k), set):
             data[k] = sorted(list(data[k]))
     path.write_text(json.dumps(data, indent=2), encoding="utf-8")