--- conflicted
+++ resolved
@@ -9,9 +9,5 @@
 Hero takes 2 ongoing damage
 Effect on Hero ends
 Summary: rounds=4; alive=['Hero', 'Goblin']; dead=[]; stable=[]
-<<<<<<< HEAD
 XP awarded: 50 total -> 50 each to 1 PC(s).
-=======
-XP awarded: 50 total → 50 each to 1 PC(s).
->>>>>>> 5603925d
 Loot: +10 gp, items={'potion_healing': 1, 'ammo_arrows': 20}